--- conflicted
+++ resolved
@@ -19,12 +19,8 @@
   Modes,
   getGlobalContext,
   CustomEvent,
-<<<<<<< HEAD
 } from "../context/index.js";
-=======
-} from '../context/index.js';
 import { createScopeSnapshot, withScopeSnapshot } from '../library/scope.js';
->>>>>>> 648d1b44
 
 export * from "./lazy.js";
 export * from "./routeTree.js";
@@ -484,12 +480,8 @@
     }
 
     /** @type {RouterOutlet } */
-<<<<<<< HEAD
     const outlet = this.#window.document.createElement("retend-router-outlet");
-=======
-    const outlet = this.#window.document.createElement('retend-router-outlet');
     outlet.__originScopeSnapshot = originScopeSnapshot;
->>>>>>> 648d1b44
 
     if (props) {
       const { keepAlive, maxKeepAliveCount, children, ...rest } = props;
@@ -1058,16 +1050,9 @@
 
       /** @type {JSX.Template} */
       let renderedComponent;
-<<<<<<< HEAD
-      const snapshot = outlet.__keepAliveCache?.get(simplePath);
-      if (snapshot) {
-        renderedComponent = [...snapshot.fragment.childNodes];
-=======
-
-      const routeSnapshot = outlet.__keepAliveCache?.get(path);
+      const routeSnapshot = outlet.__keepAliveCache?.get(simplePath);
       if (routeSnapshot) {
         renderedComponent = [...routeSnapshot.fragment.childNodes];
->>>>>>> 648d1b44
       } else {
         try {
           const outletScopeSnapshot = outlet.__originScopeSnapshot;
